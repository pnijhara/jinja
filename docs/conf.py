--- conflicted
+++ resolved
@@ -10,117 +10,6 @@
 
 # General --------------------------------------------------------------
 
-<<<<<<< HEAD
-# Add any Sphinx extension module names here, as strings. They can be extensions
-# coming with Sphinx (named 'sphinx.ext.*') or your custom ones.
-extensions = ['sphinx.ext.autodoc', 'jinjaext']
-
-# Add any paths that contain templates here, relative to this directory.
-templates_path = ['_templates']
-
-# The suffix of source filenames.
-source_suffix = '.rst'
-
-# The master toctree document.
-master_doc = 'index'
-
-# General substitutions.
-project = 'Jinja2'
-copyright = '2008, Armin Ronacher'
-
-# The default replacements for |version| and |release|, also used in various
-# other places throughout the built documents.
-#
-# The short X.Y version.
-import pkg_resources
-try:
-    release = pkg_resources.get_distribution('Jinja2').version
-except ImportError:
-    print('To build the documentation, The distribution information of Jinja2')
-    print('Has to be available.  Either install the package into your')
-    print('development environment or run "setup.py develop" to setup the')
-    print('metadata.  A virtualenv is recommended!')
-    sys.exit(1)
-if 'dev' in release:
-    release = release.split('dev')[0] + 'dev'
-version = '.'.join(release.split('.')[:2])
-
-# There are two options for replacing |today|: either, you set today to some
-# non-false value, then it is used:
-#today = ''
-# Else, today_fmt is used as the format for a strftime call.
-today_fmt = '%B %d, %Y'
-
-# List of documents that shouldn't be included in the build.
-#unused_docs = []
-
-# If true, '()' will be appended to :func: etc. cross-reference text.
-#add_function_parentheses = True
-
-# If true, the current module name will be prepended to all description
-# unit titles (such as .. function::).
-#add_module_names = True
-
-# If true, sectionauthor and moduleauthor directives will be shown in the
-# output. They are ignored by default.
-#show_authors = False
-
-# The name of the Pygments (syntax highlighting) style to use.
-pygments_style = 'jinjaext.JinjaStyle'
-
-
-# Options for HTML output
-# -----------------------
-
-html_theme = 'jinja'
-html_theme_path = ['_themes']
-
-# The name for this set of Sphinx documents.  If None, it defaults to
-# "<project> v<release> documentation".
-#html_title = None
-
-# Add any paths that contain custom static files (such as style sheets) here,
-# relative to this directory. They are copied after the builtin static files,
-# so a file named "default.css" will overwrite the builtin "default.css".
-html_static_path = ['_static']
-
-# If not '', a 'Last updated on:' timestamp is inserted at every page bottom,
-# using the given strftime format.
-html_last_updated_fmt = '%b %d, %Y'
-
-# If true, SmartyPants will be used to convert quotes and dashes to
-# typographically correct entities.
-#html_use_smartypants = True
-
-# no modindex
-html_use_modindex = False
-
-# If true, the reST sources are included in the HTML build as _sources/<name>.
-#html_copy_source = True
-
-# If true, an OpenSearch description file will be output, and all pages will
-# contain a <link> tag referring to it.
-#html_use_opensearch = False
-
-# Output file base name for HTML help builder.
-htmlhelp_basename = 'Jinja2doc'
-
-
-# Options for LaTeX output
-# ------------------------
-
-# The paper size ('letter' or 'a4').
-latex_paper_size = 'a4'
-
-# The font size ('10pt', '11pt' or '12pt').
-#latex_font_size = '10pt'
-
-# Grouping the document tree into LaTeX files. List of tuples
-# (source start file, target name, title, author, document class [howto/manual]).
-latex_documents = [
-  ('latexindex', 'Jinja2.tex', 'Jinja2 Documentation', 'Armin Ronacher',
-   'manual'),
-=======
 master_doc = "index"
 extensions = [
     "sphinx.ext.autodoc",
@@ -128,7 +17,6 @@
     "pallets_sphinx_themes",
     "sphinxcontrib.log_cabinet",
     "sphinx_issues",
->>>>>>> 908726cd
 ]
 intersphinx_mapping = {"python": ("https://docs.python.org/3/", None)}
 issues_github_path = "pallets/jinja"
