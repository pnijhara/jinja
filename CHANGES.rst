.. currentmodule:: jinja2

<<<<<<< HEAD
Version 3.0.0
-------------

Unreleased

-   Drop support for Python 2.7 and 3.5.
-   Bump MarkupSafe dependency to >=1.1.
-   Bump Babel optional dependency to >=2.1.
=======
Version 2.11.1
--------------

Unreleased

-   Fix a bug that prevented looking up a key after an attribute
    (``{{ data.items[1:] }}``) in an async template. :issue:`1141`
>>>>>>> 3d5bfc61


Version 2.11.0
--------------

Released 2020-01-27

-   Drop support for Python 2.6, 3.3, and 3.4. This will be the last
    version to support Python 2.7 and 3.5.
-   Added a new ``ChainableUndefined`` class to support getitem and
    getattr on an undefined object. :issue:`977`
-   Allow ``{%+`` syntax (with NOP behavior) when ``lstrip_blocks`` is
    disabled. :issue:`748`
-   Added a ``default`` parameter for the ``map`` filter. :issue:`557`
-   Exclude environment globals from
    :func:`meta.find_undeclared_variables`. :issue:`931`
-   Float literals can be written with scientific notation, like
    2.56e-3. :issue:`912`, :pr:`922`
-   Int and float literals can be written with the '_' separator for
    legibility, like 12_345. :pr:`923`
-   Fix a bug causing deadlocks in ``LRUCache.setdefault``. :pr:`1000`
-   The ``trim`` filter takes an optional string of characters to trim.
    :pr:`828`
-   A new ``jinja2.ext.debug`` extension adds a ``{% debug %}`` tag to
    quickly dump the current context and available filters and tests.
    :issue:`174`, :pr:`798, 983`
-   Lexing templates with large amounts of whitespace is much faster.
    :issue:`857`, :pr:`858`
-   Parentheses around comparisons are preserved, so
    ``{{ 2 * (3 < 5) }}`` outputs "2" instead of "False".
    :issue:`755`, :pr:`938`
-   Add new ``boolean``, ``false``, ``true``, ``integer`` and ``float``
    tests. :pr:`824`
-   The environment's ``finalize`` function is only applied to the
    output of expressions (constant or not), not static template data.
    :issue:`63`
-   When providing multiple paths to ``FileSystemLoader``, a template
    can have the same name as a directory. :issue:`821`
-   Always return :class:`Undefined` when omitting the ``else`` clause
    in a ``{{ 'foo' if bar }}`` expression, regardless of the
    environment's ``undefined`` class. Omitting the ``else`` clause is a
    valid shortcut and should not raise an error when using
    :class:`StrictUndefined`. :issue:`710`, :pr:`1079`
-   Fix behavior of ``loop`` control variables such as ``length`` and
    ``revindex0`` when looping over a generator. :issue:`459, 751, 794`,
    :pr:`993`
-   Async support is only loaded the first time an environment enables
    it, in order to avoid a slow initial import. :issue:`765`
-   In async environments, the ``|map`` filter will await the filter
    call if needed. :pr:`913`
-   In for loops that access ``loop`` attributes, the iterator is not
    advanced ahead of the current iteration unless ``length``,
    ``revindex``, ``nextitem``, or ``last`` are accessed. This makes it
    less likely to break ``groupby`` results. :issue:`555`, :pr:`1101`
-   In async environments, the ``loop`` attributes ``length`` and
    ``revindex`` work for async iterators. :pr:`1101`
-   In async environments, values from attribute/property access will
    be awaited if needed. :pr:`1101`
-   :class:`~loader.PackageLoader` doesn't depend on setuptools or
    pkg_resources. :issue:`970`
-   ``PackageLoader`` has limited support for :pep:`420` namespace
    packages. :issue:`1097`
-   Support :class:`os.PathLike` objects in
    :class:`~loader.FileSystemLoader` and :class:`~loader.ModuleLoader`.
    :issue:`870`
-   :class:`~nativetypes.NativeTemplate` correctly handles quotes
    between expressions. ``"'{{ a }}', '{{ b }}'"`` renders as the tuple
    ``('1', '2')`` rather than the string ``'1, 2'``. :issue:`1020`
-   Creating a :class:`~nativetypes.NativeTemplate` directly creates a
    :class:`~nativetypes.NativeEnvironment` instead of a default
    :class:`Environment`. :issue:`1091`
-   After calling ``LRUCache.copy()``, the copy's queue methods point to
    the correct queue. :issue:`843`
-   Compiling templates always writes UTF-8 instead of defaulting to the
    system encoding. :issue:`889`
-   ``|wordwrap`` filter treats existing newlines as separate paragraphs
    to be wrapped individually, rather than creating short intermediate
    lines. :issue:`175`
-   Add ``break_on_hyphens`` parameter to ``|wordwrap`` filter.
    :issue:`550`
-   Cython compiled functions decorated as context functions will be
    passed the context. :pr:`1108`
-   When chained comparisons of constants are evaluated at compile time,
    the result follows Python's behavior of returning ``False`` if any
    comparison returns ``False``, rather than only the last one.
    :issue:`1102`
-   Tracebacks for exceptions in templates show the correct line numbers
    and source for Python >= 3.7. :issue:`1104`
-   Tracebacks for template syntax errors in Python 3 no longer show
    internal compiler frames. :issue:`763`
-   Add a ``DerivedContextReference`` node that can be used by
    extensions to get the current context and local variables such as
    ``loop``. :issue:`860`
-   Constant folding during compilation is applied to some node types
    that were previously overlooked. :issue:`733`
-   ``TemplateSyntaxError.source`` is not empty when raised from an
    included template. :issue:`457`
-   Passing an ``Undefined`` value to ``get_template`` (such as through
    ``extends``, ``import``, or ``include``), raises an
    ``UndefinedError`` consistently. ``select_template`` will show the
    undefined message in the list of attempts rather than the empty
    string. :issue:`1037`
-   ``TemplateSyntaxError`` can be pickled. :pr:`1117`


Version 2.10.3
--------------

Released 2019-10-04

-   Fix a typo in Babel entry point in ``setup.py`` that was preventing
    installation.


Version 2.10.2
--------------

Released 2019-10-04

-   Fix Python 3.7 deprecation warnings.
-   Using ``range`` in the sandboxed environment uses ``xrange`` on
    Python 2 to avoid memory use. :issue:`933`
-   Use Python 3.7's better traceback support to avoid a core dump when
    using debug builds of Python 3.7. :issue:`1050`


Version 2.10.1
--------------

Released 2019-04-06

-   ``SandboxedEnvironment`` securely handles ``str.format_map`` in
    order to prevent code execution through untrusted format strings.
    The sandbox already handled ``str.format``.


Version 2.10
------------

Released 2017-11-08

-   Added a new extension node called ``OverlayScope`` which can be used
    to create an unoptimized scope that will look up all variables from
    a derived context.
-   Added an ``in`` test that works like the in operator. This can be
    used in combination with ``reject`` and ``select``.
-   Added ``previtem`` and ``nextitem`` to loop contexts, providing
    access to the previous/next item in the loop. If such an item does
    not exist, the value is undefined.
-   Added ``changed(*values)`` to loop contexts, providing an easy way
    of checking whether a value has changed since the last iteration (or
    rather since the last call of the method)
-   Added a ``namespace`` function that creates a special object which
    allows attribute assignment using the ``set`` tag. This can be used
    to carry data across scopes, e.g. from a loop body to code that
    comes after the loop.
-   Added a ``trimmed`` modifier to ``{% trans %}`` to strip linebreaks
    and surrounding whitespace. Also added a new policy to enable this
    for all ``trans`` blocks.
-   The ``random`` filter is no longer incorrectly constant folded and
    will produce a new random choice each time the template is rendered.
    :pr:`478`
-   Added a ``unique`` filter. :pr:`469`
-   Added ``min`` and ``max`` filters. :pr:`475`
-   Added tests for all comparison operators: ``eq``, ``ne``, ``lt``,
    ``le``, ``gt``, ``ge``. :pr:`665`
-   ``import`` statement cannot end with a trailing comma. :pr:`617`,
    :pr:`618`
-   ``indent`` filter will not indent blank lines by default. :pr:`685`
-   Add ``reverse`` argument for ``dictsort`` filter. :pr:`692`
-   Add a ``NativeEnvironment`` that renders templates to native Python
    types instead of strings. :pr:`708`
-   Added filter support to the block ``set`` tag. :pr:`489`
-   ``tojson`` filter marks output as safe to match documented behavior.
    :pr:`718`
-   Resolved a bug where getting debug locals for tracebacks could
    modify template context.
-   Fixed a bug where having many ``{% elif ... %}`` blocks resulted in
    a "too many levels of indentation" error. These blocks now compile
    to native ``elif ..:`` instead of ``else: if ..:`` :issue:`759`


Version 2.9.6
-------------

Released 2017-04-03

-   Fixed custom context behavior in fast resolve mode :issue:`675`


Version 2.9.5
-------------

Released 2017-01-28

-   Restored the original repr of the internal ``_GroupTuple`` because
    this caused issues with ansible and it was an unintended change.
    :issue:`654`
-   Added back support for custom contexts that override the old
    ``resolve`` method since it was hard for people to spot that this
    could cause a regression.
-   Correctly use the buffer for the else block of for loops. This
    caused invalid syntax errors to be caused on 2.x and completely
    wrong behavior on Python 3 :issue:`669`
-   Resolve an issue where the ``{% extends %}`` tag could not be used
    with async environments. :issue:`668`
-   Reduce memory footprint slightly by reducing our unicode database
    dump we use for identifier matching on Python 3 :issue:`666`
-   Fixed autoescaping not working for macros in async compilation mode.
    :issue:`671`


Version 2.9.4
-------------

Released 2017-01-10

-   Solved some warnings for string literals. :issue:`646`
-   Increment the bytecode cache version which was not done due to an
    oversight before.
-   Corrected bad code generation and scoping for filtered loops.
    :issue:`649`
-   Resolved an issue where top-level output silencing after known
    extend blocks could generate invalid code when blocks where
    contained in if statements. :issue:`651`
-   Made the ``truncate.leeway`` default configurable to improve
    compatibility with older templates.


Version 2.9.3
-------------

Released 2017-01-08

-   Restored the use of blocks in macros to the extend that was possible
    before. On Python 3 it would render a generator repr instead of the
    block contents. :issue:`645`
-   Set a consistent behavior for assigning of variables in inner scopes
    when the variable is also read from an outer scope. This now sets
    the intended behavior in all situations however it does not restore
    the old behavior where limited assignments to outer scopes was
    possible. For more information and a discussion see :issue:`641`
-   Resolved an issue where ``block scoped`` would not take advantage of
    the new scoping rules. In some more exotic cases a variable
    overriden in a local scope would not make it into a block.
-   Change the code generation of the ``with`` statement to be in line
    with the new scoping rules. This resolves some unlikely bugs in edge
    cases. This also introduces a new internal ``With`` node that can be
    used by extensions.


Version 2.9.2
-------------

Released 2017-01-08

-   Fixed a regression that caused for loops to not be able to use the
    same variable for the target as well as source iterator.
    :issue:`640`
-   Add support for a previously unknown behavior of macros. It used to
    be possible in some circumstances to explicitly provide a caller
    argument to macros. While badly buggy and unintended it turns out
    that this is a common case that gets copy pasted around. To not
    completely break backwards compatibility with the most common cases
    it's now possible to provide an explicit keyword argument for caller
    if it's given an explicit default. :issue:`642`


Version 2.9.1
-------------

Released 2017-01-07

-   Resolved a regression with call block scoping for macros. Nested
    caller blocks that used the same identifiers as outer macros could
    refer to the wrong variable incorrectly.


Version 2.9
-----------

Released 2017-01-07, codename Derivation

-   Change cache key definition in environment. This fixes a performance
    regression introduced in 2.8.
-   Added support for ``generator_stop`` on supported Python versions
    (Python 3.5 and later)
-   Corrected a long standing issue with operator precedence of math
    operations not being what was expected.
-   Added support for Python 3.6 async iterators through a new async
    mode.
-   Added policies for filter defaults and similar things.
-   Urlize now sets "rel noopener" by default.
-   Support attribute fallback for old-style classes in 2.x.
-   Support toplevel set statements in extend situations.
-   Restored behavior of Cycler for Python 3 users.
-   Subtraction now follows the same behavior as other operators on
    undefined values.
-   ``map`` and friends will now give better error messages if you
    forgot to quote the parameter.
-   Depend on MarkupSafe 0.23 or higher.
-   Improved the ``truncate`` filter to support better truncation in
    case the string is barely truncated at all.
-   Change the logic for macro autoescaping to be based on the runtime
    autoescaping information at call time instead of macro define time.
-   Ported a modified version of the ``tojson`` filter from Flask to
    Jinja and hooked it up with the new policy framework.
-   Block sets are now marked ``safe`` by default.
-   On Python 2 the asciification of ASCII strings can now be disabled
    with the ``compiler.ascii_str`` policy.
-   Tests now no longer accept an arbitrary expression as first argument
    but a restricted one. This means that you can now properly use
    multiple tests in one expression without extra parentheses. In
    particular you can now write ``foo is divisibleby 2 or foo is
    divisibleby 3`` as you would expect.
-   Greatly changed the scoping system to be more consistent with what
    template designers and developers expect. There is now no more magic
    difference between the different include and import constructs.
    Context is now always propagated the same way. The only remaining
    differences is the defaults for ``with context`` and ``without
    context``.
-   The ``with`` and ``autoescape`` tags are now built-in.
-   Added the new ``select_autoescape`` function which helps configuring
    better autoescaping easier.
-   Fixed a runtime error in the sandbox when attributes of async
    generators were accessed.


Version 2.8.1
-------------

Released 2016-12-29

-   Fixed the ``for_qs`` flag for ``urlencode``.
-   Fixed regression when applying ``int`` to non-string values.
-   SECURITY: if the sandbox mode is used format expressions are now
    sandboxed with the same rules as in Jinja. This solves various
    information leakage problems that can occur with format strings.


Version 2.8
-----------

Released 2015-07-26, codename Replacement

-   Added ``target`` parameter to urlize function.
-   Added support for ``followsymlinks`` to the file system loader.
-   The truncate filter now counts the length.
-   Added equalto filter that helps with select filters.
-   Changed cache keys to use absolute file names if available instead
    of load names.
-   Fixed loop length calculation for some iterators.
-   Changed how Jinja enforces strings to be native strings in Python 2
    to work when people break their default encoding.
-   Added ``make_logging_undefined`` which returns an undefined
    object that logs failures into a logger.
-   If unmarshalling of cached data fails the template will be reloaded
    now.
-   Implemented a block ``set`` tag.
-   Default cache size was increased to 400 from a low 50.
-   Fixed ``is number`` test to accept long integers in all Python
    versions.
-   Changed ``is number`` to accept Decimal as a number.
-   Added a check for default arguments followed by non-default
    arguments. This change makes ``{% macro m(x, y=1, z) %}`` a syntax
    error. The previous behavior for this code was broken anyway
    (resulting in the default value being applied to ``y``).
-   Add ability to use custom subclasses of
    ``jinja2.compiler.CodeGenerator`` and ``jinja2.runtime.Context`` by
    adding two new attributes to the environment
    (``code_generator_class`` and ``context_class``). :pr:`404`
-   Added support for context/environment/evalctx decorator functions on
    the finalize callback of the environment.
-   Escape query strings for urlencode properly. Previously slashes were
    not escaped in that place.
-   Add 'base' parameter to 'int' filter.


Version 2.7.3
-------------

Released 2014-06-06

-   Security issue: Corrected the security fix for the cache folder.
    This fix was provided by RedHat.


Version 2.7.2
-------------

Released 2014-01-10

-   Prefix loader was not forwarding the locals properly to inner
    loaders. This is now fixed.
-   Security issue: Changed the default folder for the filesystem cache
    to be user specific and read and write protected on UNIX systems.
    See `Debian bug 734747`_ for more information.

.. _Debian bug 734747: https://bugs.debian.org/cgi-bin/bugreport.cgi?bug=734747


Version 2.7.1
-------------

Released 2013-08-07

-   Fixed a bug with ``call_filter`` not working properly on environment
    and context filters.
-   Fixed lack of Python 3 support for bytecode caches.
-   Reverted support for defining blocks in included templates as this
    broke existing templates for users.
-   Fixed some warnings with hashing of undefineds and nodes if Python
    is run with warnings for Python 3.
-   Added support for properly hashing undefined objects.
-   Fixed a bug with the title filter not working on already uppercase
    strings.


Version 2.7
-----------

Released 2013-05-20, codename Translation

-   Choice and prefix loaders now dispatch source and template lookup
    separately in order to work in combination with module loaders as
    advertised.
-   Fixed filesizeformat.
-   Added a non-silent option for babel extraction.
-   Added ``urlencode`` filter that automatically quotes values for URL
    safe usage with utf-8 as only supported encoding. If applications
    want to change this encoding they can override the filter.
-   Added ``keep-trailing-newline`` configuration to environments and
    templates to optionally preserve the final trailing newline.
-   Accessing ``last`` on the loop context no longer causes the iterator
    to be consumed into a list.
-   Python requirement changed: 2.6, 2.7 or >= 3.3 are required now,
    supported by same source code, using the "six" compatibility
    library.
-   Allow ``contextfunction`` and other decorators to be applied to
    ``__call__``.
-   Added support for changing from newline to different signs in the
    ``wordwrap`` filter.
-   Added support for ignoring memcache errors silently.
-   Added support for keeping the trailing newline in templates.
-   Added finer grained support for stripping whitespace on the left
    side of blocks.
-   Added ``map``, ``select``, ``reject``, ``selectattr`` and
    ``rejectattr`` filters.
-   Added support for ``loop.depth`` to figure out how deep inside a
    recursive loop the code is.
-   Disabled py_compile for pypy and python 3.


Version 2.6
-----------

Released 2011-07-24, codename Convolution

-   Internal attributes now raise an internal attribute error now
    instead of returning an undefined. This fixes problems when passing
    undefined objects to Python semantics expecting APIs.
-   Traceback support now works properly for PyPy. (Tested with 1.4)
-   Implemented operator intercepting for sandboxed environments. This
    allows application developers to disable builtin operators for
    better security. (For instance limit the mathematical operators to
    actual integers instead of longs)
-   Groupby filter now supports dotted notation for grouping by
    attributes of attributes.
-   Scoped blocks now properly treat toplevel assignments and imports.
    Previously an import suddenly "disappeared" in a scoped block.
-   Automatically detect newer Python interpreter versions before
    loading code from bytecode caches to prevent segfaults on invalid
    opcodes. The segfault in earlier Jinja versions here was not a
    Jinja bug but a limitation in the underlying Python interpreter. If
    you notice Jinja segfaulting in earlier versions after an upgrade
    of the Python interpreter you don't have to upgrade, it's enough to
    flush the bytecode cache. This just no longer makes this necessary,
    Jinja will automatically detect these cases now.
-   The sum filter can now sum up values by attribute. This is a
    backwards incompatible change. The argument to the filter previously
    was the optional starting index which defaults to zero. This now
    became the second argument to the function because it's rarely used.
-   Like sum, sort now also makes it possible to order items by
    attribute.
-   Like sum and sort, join now also is able to join attributes of
    objects as string.
-   The internal eval context now has a reference to the environment.
-   Added a mapping test to see if an object is a dict or an object with
    a similar interface.


Version 2.5.5
-------------

Released 2010-10-18

-   Built documentation is no longer part of release.


Version 2.5.4
-------------

Released 2010-10-17

-   Fixed extensions not loading properly with overlays.
-   Work around a bug in cpython for the debugger that causes segfaults
    on 64bit big-endian architectures.


Version 2.5.3
-------------

Released 2010-10-17

-   Fixed an operator precedence error introduced in 2.5.2. Statements
    like "-foo.bar" had their implicit parentheses applied around the
    first part of the expression ("(-foo).bar") instead of the more
    correct "-(foo.bar)".


Version 2.5.2
-------------

Released 2010-08-18

-   Improved setup.py script to better work with assumptions people
    might still have from it (``--with-speedups``).
-   Fixed a packaging error that excluded the new debug support.


Version 2.5.1
-------------

Released 2010-08-17

-   StopIteration exceptions raised by functions called from templates
    are now intercepted and converted to undefineds. This solves a lot
    of debugging grief. (StopIteration is used internally to abort
    template execution)
-   Improved performance of macro calls slightly.
-   Babel extraction can now properly extract newstyle gettext calls.
-   Using the variable ``num`` in newstyle gettext for something else
    than the pluralize count will no longer raise a :exc:`KeyError`.
-   Removed builtin markup class and switched to markupsafe. For
    backwards compatibility the pure Python implementation still exists
    but is pulled from markupsafe by the Jinja developers. The debug
    support went into a separate feature called "debugsupport" and is
    disabled by default because it is only relevant for Python 2.4
-   Fixed an issue with unary operators having the wrong precedence.


Version 2.5
-----------

Released 2010-05-29, codename Incoherence

-   Improved the sort filter (should have worked like this for a long
    time) by adding support for case insensitive searches.
-   Fixed a bug for getattribute constant folding.
-   Support for newstyle gettext translations which result in a nicer
    in-template user interface and more consistent catalogs.
-   It's now possible to register extensions after an environment was
    created.


Version 2.4.1
-------------

Released 2010-04-20

-   Fixed an error reporting bug for undefined.


Version 2.4
-----------

Released 2010-04-13, codename Correlation

-   The environment template loading functions now transparently pass
    through a template object if it was passed to it. This makes it
    possible to import or extend from a template object that was passed
    to the template.
-   Added a ``ModuleLoader`` that can load templates from
    precompiled sources. The environment now features a method to
    compile the templates from a configured loader into a zip file or
    folder.
-   The _speedups C extension now supports Python 3.
-   Added support for autoescaping toggling sections and support for
    evaluation contexts.
-   Extensions have a priority now.


Version 2.3.1
-------------

Released 2010-02-19

-   Fixed an error reporting bug on all python versions
-   Fixed an error reporting bug on Python 2.4


Version 2.3
-----------

Released 2010-02-10, codename 3000 Pythons

-   Fixes issue with code generator that causes unbound variables to be
    generated if set was used in if-blocks and other small identifier
    problems.
-   Include tags are now able to select between multiple templates and
    take the first that exists, if a list of templates is given.
-   Fixed a problem with having call blocks in outer scopes that have an
    argument that is also used as local variable in an inner frame
    :issue:`360`.
-   Greatly improved error message reporting :pr:`339`
-   Implicit tuple expressions can no longer be totally empty. This
    change makes ``{% if %}`` a syntax error now. :issue:`364`
-   Added support for translator comments if extracted via babel.
-   Added with-statement extension.
-   Experimental Python 3 support.


Version 2.2.1
-------------

Released 2009-09-14

-   Fixes some smaller problems for Jinja on Jython.


Version 2.2
-----------

Released 2009-09-13, codename Kong

-   Include statements can now be marked with ``ignore missing`` to skip
    non existing templates.
-   Priority of ``not`` raised. It's now possible to write ``not foo in
    bar`` as an alias to ``foo not in bar`` like in python. Previously
    the grammar required parentheses (``not (foo in bar)``) which was
    odd.
-   Fixed a bug that caused syntax errors when defining macros or using
    the ``{% call %}`` tag inside loops.
-   Fixed a bug in the parser that made ``{{ foo[1, 2] }}`` impossible.
-   Made it possible to refer to names from outer scopes in included
    templates that were unused in the callers frame :issue:`327`
-   Fixed a bug that caused internal errors if names where used as
    iteration variable and regular variable *after* the loop if that
    variable was unused *before* the loop. :pr:`331`
-   Added support for optional ``scoped`` modifier to blocks.
-   Added support for line-comments.
-   Added the ``meta`` module.
-   Renamed (undocumented) attribute "overlay" to "overlayed" on the
    environment because it was clashing with a method of the same name.
-   Speedup extension is now disabled by default.


Version 2.1.1
-------------

Released 2008-12-25

-   Fixed a translation error caused by looping over empty recursive
    loops.


Version 2.1
-----------

Released 2008-11-23, codename Yasuzō

-   Fixed a bug with nested loops and the special loop variable. Before
    the change an inner loop overwrote the loop variable from the outer
    one after iteration.
-   Fixed a bug with the i18n extension that caused the explicit
    pluralization block to look up the wrong variable.
-   Fixed a limitation in the lexer that made ``{{ foo.0.0 }}``
    impossible.
-   Index based subscribing of variables with a constant value returns
    an undefined object now instead of raising an index error. This was
    a bug caused by eager optimizing.
-   The i18n extension looks up ``foo.ugettext`` now followed by
    ``foo.gettext`` if an translations object is installed. This makes
    dealing with custom translations classes easier.
-   Fixed a confusing behavior with conditional extending. loops were
    partially executed under some conditions even though they were not
    part of a visible area.
-   Added ``sort`` filter that works like ``dictsort`` but for arbitrary
    sequences.
-   Fixed a bug with empty statements in macros.
-   Implemented a bytecode cache system.
-   The template context is now weakref-able
-   Inclusions and imports "with context" forward all variables now, not
    only the initial context.
-   Added a cycle helper called ``cycler``.
-   Added a joining helper called ``joiner``.
-   Added a ``compile_expression`` method to the environment that allows
    compiling of Jinja expressions into callable Python objects.
-   Fixed an escaping bug in urlize


Version 2.0
-----------

Released 2008-07-17, codename Jinjavitus

-   The subscribing of objects (looking up attributes and items) changed
    from slightly. It's now possible to give attributes or items a
    higher priority by either using dot-notation lookup or the bracket
    syntax. This also changed the AST slightly. ``Subscript`` is gone
    and was replaced with ``Getitem`` and ``Getattr``.
-   Added support for preprocessing and token stream filtering for
    extensions. This would allow extensions to allow simplified gettext
    calls in template data and something similar.
-   Added ``TemplateStream.dump``.
-   Added missing support for implicit string literal concatenation.
    ``{{ "foo" "bar" }}`` is equivalent to ``{{ "foobar" }}``
-   ``else`` is optional for conditional expressions. If not given it
    evaluates to ``false``.
-   Improved error reporting for undefined values by providing a
    position.
-   ``filesizeformat`` filter uses decimal prefixes now per default and
    can be set to binary mode with the second parameter.
-   Fixed bug in finalizer


Version 2.0rc1
--------------

Released 2008-06-09

-   First release of Jinja 2.<|MERGE_RESOLUTION|>--- conflicted
+++ resolved
@@ -1,6 +1,5 @@
 .. currentmodule:: jinja2
 
-<<<<<<< HEAD
 Version 3.0.0
 -------------
 
@@ -9,7 +8,8 @@
 -   Drop support for Python 2.7 and 3.5.
 -   Bump MarkupSafe dependency to >=1.1.
 -   Bump Babel optional dependency to >=2.1.
-=======
+
+
 Version 2.11.1
 --------------
 
@@ -17,7 +17,6 @@
 
 -   Fix a bug that prevented looking up a key after an attribute
     (``{{ data.items[1:] }}``) in an async template. :issue:`1141`
->>>>>>> 3d5bfc61
 
 
 Version 2.11.0
