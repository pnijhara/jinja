--- conflicted
+++ resolved
@@ -15,20 +15,9 @@
 from jinja2.visitor import NodeVisitor
 from jinja2.exceptions import TemplateAssertionError
 from jinja2.utils import Markup, concat, escape, is_python_keyword
+from jinaj2._compat import range_type
 import six
-<<<<<<< HEAD
 from six.moves import cStringIO as StringIO, map
-
-# TODO: Move this to the compat module.
-try:
-    range_type = xrange
-except NameError:
-    range_type = range
-=======
-from six.moves import cStringIO as StringIO
-from six.moves import map, zip
-from six.moves import xrange
->>>>>>> 05ace8b8
 
 
 operators = {
@@ -78,11 +67,8 @@
     """Does the node have a safe representation?"""
     if value is None or value is NotImplemented or value is Ellipsis:
         return True
-<<<<<<< HEAD
-    if isinstance(value, (bool, int, float, complex, range_type, Markup) + six.string_types):
-=======
-    if isinstance(value, (bool, int, float, complex, xrange, Markup) + six.string_types):
->>>>>>> 05ace8b8
+    if isinstance(value, (bool, int, float, complex, range_type,
+            Markup) + six.string_types):
         return True
     if isinstance(value, (tuple, list, set, frozenset)):
         for item in value:
