from jinja2 import Environment
from jinja2.compiler import generate


env = Environment()
ast = env.parse("""
<<<<<<< HEAD
Hallo {{ name|e }}!, wie geht es {{ "<dir>"|e|lower }}?
=======
{% block body %}
    {% b = 23 %}
    {% macro foo(a) %}[{{ a }}|{{ b }}|{{ c }}]{% endmacro %}
    {% for item in seq %}
      {{ foo(item) }}
    {% endfor %}
{% endblock %}
>>>>>>> 4f62a9f7
""")
print ast
print
print generate(ast, env, "foo.html")<|MERGE_RESOLUTION|>--- conflicted
+++ resolved
@@ -4,9 +4,6 @@
 
 env = Environment()
 ast = env.parse("""
-<<<<<<< HEAD
-Hallo {{ name|e }}!, wie geht es {{ "<dir>"|e|lower }}?
-=======
 {% block body %}
     {% b = 23 %}
     {% macro foo(a) %}[{{ a }}|{{ b }}|{{ c }}]{% endmacro %}
@@ -14,7 +11,6 @@
       {{ foo(item) }}
     {% endfor %}
 {% endblock %}
->>>>>>> 4f62a9f7
 """)
 print ast
 print
