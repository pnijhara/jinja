--- conflicted
+++ resolved
@@ -13,12 +13,7 @@
     return Environment(loader=package_loader, bytecode_cache=bytecode_cache)
 
 
-<<<<<<< HEAD
-@pytest.mark.byte_code_cache
 class TestByteCodeCache:
-=======
-class TestByteCodeCache(object):
->>>>>>> dd5a0508
     def test_simple(self, env):
         tmpl = env.get_template("test.html")
         assert tmpl.render().strip() == "BAR"
