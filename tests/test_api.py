--- conflicted
+++ resolved
@@ -24,13 +24,7 @@
 from jinja2.utils import evalcontextfunction
 
 
-<<<<<<< HEAD
-@pytest.mark.api
-@pytest.mark.extended
 class TestExtendedAPI:
-=======
-class TestExtendedAPI(object):
->>>>>>> dd5a0508
     def test_item_and_attribute(self, env):
         from jinja2.sandbox import SandboxedEnvironment
 
@@ -165,13 +159,7 @@
             t.render(total=MAX_RANGE + 1)
 
 
-<<<<<<< HEAD
-@pytest.mark.api
-@pytest.mark.meta
 class TestMeta:
-=======
-class TestMeta(object):
->>>>>>> dd5a0508
     def test_find_undeclared_variables(self, env):
         ast = env.parse("{% set foo = 42 %}{{ bar + foo }}")
         x = meta.find_undeclared_variables(ast)
@@ -224,13 +212,7 @@
         assert list(i) == ["foo.html", "bar.html", None]
 
 
-<<<<<<< HEAD
-@pytest.mark.api
-@pytest.mark.streaming
 class TestStreaming:
-=======
-class TestStreaming(object):
->>>>>>> dd5a0508
     def test_basic_streaming(self, env):
         t = env.from_string(
             "<ul>{% for item in seq %}<li>{{ loop.index }} - {{ item }}</li>"
@@ -271,13 +253,7 @@
             shutil.rmtree(tmp)
 
 
-<<<<<<< HEAD
-@pytest.mark.api
-@pytest.mark.undefined
 class TestUndefined:
-=======
-class TestUndefined(object):
->>>>>>> dd5a0508
     def test_stopiteration_is_undefined(self):
         def test():
             raise StopIteration()
@@ -412,13 +388,7 @@
             Undefined(obj=42, name="upper")()
 
 
-<<<<<<< HEAD
-@pytest.mark.api
-@pytest.mark.lowlevel
 class TestLowLevel:
-=======
-class TestLowLevel(object):
->>>>>>> dd5a0508
     def test_custom_code_generator(self):
         class CustomCodeGenerator(CodeGenerator):
             def visit_Const(self, node, frame=None):
