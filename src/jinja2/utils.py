--- conflicted
+++ resolved
@@ -161,18 +161,10 @@
 
     cls = type(obj)
 
-    # __builtin__ in 2.x, builtins in 3.x
-    if cls.__module__ in ("__builtin__", "builtins"):
-        name = cls.__name__
-    else:
-<<<<<<< HEAD
-        name = f"{obj.__class__.__module__}.{obj.__class__.__name__}"
-    return f"{name} object"
-=======
-        name = cls.__module__ + "." + cls.__name__
-
-    return "%s object" % name
->>>>>>> 07b5c013
+    if cls.__module__ == "builtins":
+        return f"{cls.__name__} object"
+
+    return f"{cls.__module__}.{cls.__name__} object"
 
 
 def pformat(obj):
